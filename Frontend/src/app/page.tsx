--- conflicted
+++ resolved
@@ -13,13 +13,9 @@
   const [authChecked, setAuthChecked] = useState(false);
 
   useEffect(() => {
-    const initAuth =  () => {
+    const initAuth =  async () => {
       const code = searchParams.get('code');
-<<<<<<< HEAD
-      checkAuth(code || undefined);
-=======
       await checkAuth(code || undefined);
->>>>>>> e03c2395
       setAuthChecked(true);
     };
     initAuth();
