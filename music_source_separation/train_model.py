#!/usr/bin/env python3

import os
import argparse
import torch
import torch.nn as nn
import torch.optim as optim
from torch.utils.data import Dataset, DataLoader
import numpy as np
import json
import time
from pathlib import Path
from tqdm import tqdm
import matplotlib.pyplot as plt
from datetime import datetime

<<<<<<< HEAD
from piano_transformer import PianoTransformer, PianoTranscriptionDataset, collate_fn
=======
from piano_transformer import PianoTransformer, preprocess_audio
import pretty_midi
>>>>>>> 6fcf193b

class PianoDataset(Dataset):
    """Dataset for piano transcription"""
    
    def __init__(self, data_dir, split='train', 
                 sample_rate=16000, n_fft=2048, hop_length=512, n_cqt_bins=84,
                 sequence_length=None, max_files=None):
        """
        Initialize dataset
        
        Args:
            data_dir: Path to data directory
            split: 'train', 'val', or 'test'
            sample_rate: Sample rate
            n_fft: FFT window size
            hop_length: Hop length
            n_cqt_bins: Number of CQT bins
            sequence_length: Sequence length (if None, use full sequences)
            max_files: Maximum number of files to load (for debugging)
        """
        self.data_dir = Path(data_dir)
        self.split = split
        self.sample_rate = sample_rate
        self.n_fft = n_fft
        self.hop_length = hop_length
        self.n_cqt_bins = n_cqt_bins
        self.sequence_length = sequence_length
        
        # Get audio and MIDI paths
        audio_dir = self.data_dir / split / 'audio'
        midi_dir = self.data_dir / split / 'midi'
        
        # Find matching audio and MIDI files
        self.audio_files = sorted(list(audio_dir.glob('*.wav')))
        midi_files = {f.stem: f for f in midi_dir.glob('*.mid')}
        
        # Only keep files that have both audio and MIDI
        self.pairs = []
        for audio_file in self.audio_files:
            if audio_file.stem in midi_files:
                self.pairs.append({
                    'audio': audio_file,
                    'midi': midi_files[audio_file.stem]
                })
        
        # Limit number of files if specified
        if max_files is not None:
            self.pairs = self.pairs[:max_files]
            
        print(f"Loaded {len(self.pairs)} {split} examples")
    
    def __len__(self):
        return len(self.pairs)
    
    def __getitem__(self, idx):
        pair = self.pairs[idx]
        
        # Process audio to extract CQT and onset/offset/velocity features
        features, _ = preprocess_audio(
            pair['audio'], 
            sample_rate=self.sample_rate,
            n_fft=self.n_fft, 
            hop_length=self.hop_length,
            n_cqt_bins=self.n_cqt_bins
        )
        features = torch.tensor(features, dtype=torch.float32).T  # (time, features)
        
        # Extract piano roll with onset, offset and velocity information
        midi_data = pretty_midi.PrettyMIDI(str(pair['midi']))
        piano_roll = self._extract_piano_roll_with_onsets_offsets_velocity(midi_data, features.shape[0])
        
        # Apply sequence length if specified
        if self.sequence_length is not None and features.shape[0] > self.sequence_length:
            # Randomly select a sequence
            max_start = features.shape[0] - self.sequence_length
            start = np.random.randint(0, max_start)
            end = start + self.sequence_length
            
            features = features[start:end]
            piano_roll = piano_roll[start:end]
        
        return features, piano_roll
    
    def _extract_piano_roll_with_onsets_offsets_velocity(self, midi_data, length):
        """
        Extract piano roll with onset, offset, and velocity information
        
        Args:
            midi_data: PrettyMIDI object
            length: Desired length of the piano roll
            
        Returns:
            piano_roll: Piano roll with shape (length, 88*3)
                First 88 columns: Note onsets
                Next 88 columns: Note offsets
                Last 88 columns: Note velocities
        """
        # Time between frames
        hop_time = self.hop_length / self.sample_rate
        
        # Create empty piano roll with 88*3 columns
        piano_roll = np.zeros((length, 88 * 3), dtype=np.float32)
        
        # Get all piano notes
        notes = []
        for instrument in midi_data.instruments:
            if not instrument.is_drum:  # Skip drum tracks
                notes.extend(instrument.notes)
        
        # Sort notes by start time
        notes.sort(key=lambda x: x.start)
        
        # Fill in onset, offset, and velocity information
        for note in notes:
            # Only consider notes in the 88-key piano range (21-108)
            if not (21 <= note.pitch <= 108):
                continue
                
            # Convert MIDI pitch to piano key index (0-87)
            piano_key = note.pitch - 21
            
            # Convert start and end times to frame indices
            start_frame = int(note.start / hop_time)
            end_frame = int(note.end / hop_time)
            
            # Ensure frames are within bounds
            if start_frame >= length or end_frame < 0:
                continue
                
            start_frame = max(0, start_frame)
            end_frame = min(length - 1, end_frame)
            
            # Mark onset frame
            piano_roll[start_frame, piano_key] = 1.0  # Onset
            
            # Mark offset frame
            if end_frame < length:
                piano_roll[end_frame, piano_key + 88] = 1.0  # Offset
            
            # Fill in velocity for all active frames
            # Normalize velocity to [0, 1]
            normalized_velocity = note.velocity / 127.0
            piano_roll[start_frame:end_frame+1, piano_key + 2*88] = normalized_velocity
        
        return torch.tensor(piano_roll, dtype=torch.float32)

def train_model(args):
    """Train the piano transformer model"""
    device = torch.device('cuda' if torch.cuda.is_available() and not args.cpu else 'cpu')
    print(f"Using device: {device}")
    
    # Create model directory
    model_dir = Path(args.model_dir)
    model_dir.mkdir(parents=True, exist_ok=True)
    
    # Create model
<<<<<<< HEAD
=======
    print("Creating model...")
    input_dim = args.cqt_bins + 3  # CQT bins + onset + offset + velocity features
    
>>>>>>> 6fcf193b
    model = PianoTransformer(
        n_cqt_bins=args.n_cqt_bins,
        hidden_dim=args.hidden_dim,
        num_layers=args.num_layers,
<<<<<<< HEAD
        num_heads=args.num_heads,
        dropout=args.dropout
    ).to(device)
    
    print(model)
    print(f"Total parameters: {sum(p.nuget() for p in model.parameters() if p.requires_grad)}")
    
    # Create datasets
    train_dataset = PianoTranscriptionDataset(
        audio_dir=Path(args.data_dir) / 'train' / 'audio',
        midi_dir=Path(args.data_dir) / 'train' / 'midi',
        segment_length=args.segment_length,
        hop_length=args.hop_length,
        sample_rate=args.sample_rate,
        n_cqt_bins=args.n_cqt_bins
    )
    
    val_dataset = PianoTranscriptionDataset(
        audio_dir=Path(args.data_dir) / 'val' / 'audio',
        midi_dir=Path(args.data_dir) / 'val' / 'midi',
        segment_length=args.segment_length,
        hop_length=args.hop_length,
        sample_rate=args.sample_rate,
        n_cqt_bins=args.n_cqt_bins,
        random_offset=False  # No random offsets for validation
=======
        dim_feedforward=args.dim_feedforward,
        output_dim=88 * 3,  # 88 piano keys * 3 outputs (onset, offset, velocity)
        dropout=args.dropout
    ).to(device)
    
    # Define loss function and optimizer
    # Use weighted BCE loss to balance the importance of onset, offset, and velocity prediction
    criterion = nn.BCELoss()
    
    optimizer = optim.Adam(
        model.parameters(), 
        lr=args.learning_rate, 
        weight_decay=args.weight_decay
    )
    scheduler = optim.lr_scheduler.ReduceLROnPlateau(
        optimizer, 
        mode='min', 
        factor=0.5, 
        patience=3, 
        verbose=True
    )
    
    # Create datasets and dataloaders
    train_dataset = PianoDataset(
        args.data_dir, 
        split='train',
        sample_rate=args.sample_rate,
        n_fft=args.fft_size,
        hop_length=args.hop_length,
        n_cqt_bins=args.cqt_bins,
        sequence_length=args.sequence_length,
        max_files=args.max_files
    )
    
    val_dataset = PianoDataset(
        args.data_dir, 
        split='val',
        sample_rate=args.sample_rate,
        n_fft=args.fft_size,
        hop_length=args.hop_length,
        n_cqt_bins=args.cqt_bins,
        max_files=args.max_files
>>>>>>> 6fcf193b
    )
    
    # Create dataloaders
    train_loader = DataLoader(
        train_dataset,
        batch_size=args.batch_size,
        shuffle=True,
        num_workers=args.num_workers,
        collate_fn=collate_fn,
        pin_memory=True,
        drop_last=True
    )
    
    val_loader = DataLoader(
        val_dataset,
        batch_size=args.batch_size,
        shuffle=False,
        num_workers=args.num_workers,
        collate_fn=collate_fn,
        pin_memory=True
    )
    
    # Define optimizer and learning rate scheduler
    optimizer = torch.optim.Adam(model.parameters(), lr=args.lr)
    scheduler = torch.optim.lr_scheduler.ReduceLROnPlateau(
        optimizer, mode='min', factor=0.5, patience=5, verbose=True
    )
    
    # Define loss function for onset, offset, and velocity
    onset_loss_fn = torch.nn.BCEWithLogitsLoss()
    offset_loss_fn = torch.nn.BCEWithLogitsLoss()
    velocity_loss_fn = torch.nn.MSELoss()
    
    # Training and validation history
    history = {
        'train_loss': [],
        'val_loss': [],
        'train_onset_loss': [],
        'train_offset_loss': [],
        'train_velocity_loss': [],
        'val_onset_loss': [],
        'val_offset_loss': [],
        'val_velocity_loss': [],
        'lr': []
    }
    
    best_val_loss = float('inf')
    
    # Training loop
    for epoch in range(args.epochs):
        print(f"\nEpoch {epoch+1}/{args.epochs}")
        
        # Training
        model.train()
<<<<<<< HEAD
        train_losses = []
        train_onset_losses = []
        train_offset_losses = []
        train_velocity_losses = []
=======
        train_loss = 0.0
        train_onset_accuracy = 0.0
        train_offset_accuracy = 0.0
        train_velocity_loss = 0.0
        start_time = time.time()
>>>>>>> 6fcf193b
        
        for batch in tqdm(train_loader, desc="Training"):
            audio_features, target_onsets, target_offsets, target_velocities = [x.to(device) for x in batch]
            
            # Forward pass
<<<<<<< HEAD
            pred_onsets, pred_offsets, pred_velocities = model(audio_features)
=======
            outputs = model(features)
            
            # Split outputs and targets for separate metrics
            onset_output = outputs[:, :, :88]
            offset_output = outputs[:, :, 88:176]
            velocity_output = outputs[:, :, 176:264]
            
            onset_target = targets[:, :, :88]
            offset_target = targets[:, :, 88:176]
            velocity_target = targets[:, :, 176:264]
            
            # Calculate loss
            loss = criterion(outputs, targets)
>>>>>>> 6fcf193b
            
            # Calculate losses
            onset_loss = onset_loss_fn(pred_onsets, target_onsets)
            offset_loss = offset_loss_fn(pred_offsets, target_offsets)
            velocity_loss = velocity_loss_fn(pred_velocities * target_onsets, target_velocities * target_onsets)
            
<<<<<<< HEAD
            # Combined loss (weighted sum)
            loss = args.onset_weight * onset_loss + args.offset_weight * offset_loss + args.velocity_weight * velocity_loss
            
            # Backward pass and optimization
            optimizer.zero_grad()
            loss.backward()
            
            # Gradient clipping
            torch.nn.utils.clip_grad_norm_(model.parameters(), args.grad_clip)
=======
            # Calculate accuracies
            onset_accuracy = ((onset_output > 0.5) == (onset_target > 0.5)).float().mean().item()
            offset_accuracy = ((offset_output > 0.5) == (offset_target > 0.5)).float().mean().item()
            velocity_loss_val = nn.MSELoss()(velocity_output, velocity_target).item()
            
            # Update statistics
            train_loss += loss.item()
            train_onset_accuracy += onset_accuracy
            train_offset_accuracy += offset_accuracy
            train_velocity_loss += velocity_loss_val
            
            # Update progress bar
            progress_bar.set_postfix({
                'loss': loss.item(),
                'onset_acc': onset_accuracy,
                'offset_acc': offset_accuracy
            })
>>>>>>> 6fcf193b
            
            optimizer.step()
            
            # Record losses
            train_losses.append(loss.item())
            train_onset_losses.append(onset_loss.item())
            train_offset_losses.append(offset_loss.item())
            train_velocity_losses.append(velocity_loss.item())
        
<<<<<<< HEAD
        train_loss = np.mean(train_losses)
        train_onset_loss = np.mean(train_onset_losses)
        train_offset_loss = np.mean(train_offset_losses)
        train_velocity_loss = np.mean(train_velocity_losses)
        
        # Validation
        model.eval()
        val_losses = []
        val_onset_losses = []
        val_offset_losses = []
        val_velocity_losses = []
=======
        # Calculate average training statistics
        train_loss /= len(train_loader)
        train_onset_accuracy /= len(train_loader)
        train_offset_accuracy /= len(train_loader)
        train_velocity_loss /= len(train_loader)
        train_time = time.time() - start_time
        train_losses.append(train_loss)
        
        # Validation
        model.eval()
        val_loss = 0.0
        val_onset_accuracy = 0.0
        val_offset_accuracy = 0.0
        val_velocity_loss = 0.0
        start_time = time.time()
>>>>>>> 6fcf193b
        
        with torch.no_grad():
            for batch in tqdm(val_loader, desc="Validation"):
                audio_features, target_onsets, target_offsets, target_velocities = [x.to(device) for x in batch]
                
                # Forward pass
<<<<<<< HEAD
                pred_onsets, pred_offsets, pred_velocities = model(audio_features)
                
                # Calculate losses
                onset_loss = onset_loss_fn(pred_onsets, target_onsets)
                offset_loss = offset_loss_fn(pred_offsets, target_offsets)
                velocity_loss = velocity_loss_fn(pred_velocities * target_onsets, target_velocities * target_onsets)
                
                # Combined loss
                loss = args.onset_weight * onset_loss + args.offset_weight * offset_loss + args.velocity_weight * velocity_loss
=======
                outputs = model(features)
                
                # Calculate loss
                loss = criterion(outputs, targets)
                
                # Split outputs and targets for separate metrics
                onset_output = outputs[:, :, :88]
                offset_output = outputs[:, :, 88:176]
                velocity_output = outputs[:, :, 176:264]
                
                onset_target = targets[:, :, :88]
                offset_target = targets[:, :, 88:176]
                velocity_target = targets[:, :, 176:264]
                
                # Calculate accuracies
                onset_accuracy = ((onset_output > 0.5) == (onset_target > 0.5)).float().mean().item()
                offset_accuracy = ((offset_output > 0.5) == (offset_target > 0.5)).float().mean().item()
                velocity_loss_val = nn.MSELoss()(velocity_output, velocity_target).item()
                
                # Update statistics
                val_loss += loss.item()
                val_onset_accuracy += onset_accuracy
                val_offset_accuracy += offset_accuracy
                val_velocity_loss += velocity_loss_val
>>>>>>> 6fcf193b
                
                # Record losses
                val_losses.append(loss.item())
                val_onset_losses.append(onset_loss.item())
                val_offset_losses.append(offset_loss.item())
                val_velocity_losses.append(velocity_loss.item())
        
<<<<<<< HEAD
        val_loss = np.mean(val_losses)
        val_onset_loss = np.mean(val_onset_losses)
        val_offset_loss = np.mean(val_offset_losses)
        val_velocity_loss = np.mean(val_velocity_losses)
=======
        # Calculate average validation statistics
        val_loss /= len(val_loader)
        val_onset_accuracy /= len(val_loader)
        val_offset_accuracy /= len(val_loader)
        val_velocity_loss /= len(val_loader)
        val_time = time.time() - start_time
        val_losses.append(val_loss)
>>>>>>> 6fcf193b
        
        # Update learning rate scheduler
        scheduler.step(val_loss)
        current_lr = optimizer.param_groups[0]['lr']
        
        # Update history
        history['train_loss'].append(train_loss)
        history['val_loss'].append(val_loss)
        history['train_onset_loss'].append(train_onset_loss)
        history['train_offset_loss'].append(train_offset_loss)
        history['train_velocity_loss'].append(train_velocity_loss)
        history['val_onset_loss'].append(val_onset_loss)
        history['val_offset_loss'].append(val_offset_loss)
        history['val_velocity_loss'].append(val_velocity_loss)
        history['lr'].append(current_lr)
        
<<<<<<< HEAD
        # Print progress
        print(f"Train Loss: {train_loss:.4f} (Onset: {train_onset_loss:.4f}, Offset: {train_offset_loss:.4f}, Velocity: {train_velocity_loss:.4f})")
        print(f"Val Loss: {val_loss:.4f} (Onset: {val_onset_loss:.4f}, Offset: {val_offset_loss:.4f}, Velocity: {val_velocity_loss:.4f})")
        print(f"Learning Rate: {current_lr}")
=======
        # Print epoch statistics
        print(f"Epoch {epoch+1}/{args.epochs} - "
              f"Train Loss: {train_loss:.4f}, Onset Acc: {train_onset_accuracy:.4f}, Offset Acc: {train_offset_accuracy:.4f}, "
              f"Vel Loss: {train_velocity_loss:.4f}, Time: {train_time:.2f}s - "
              f"Val Loss: {val_loss:.4f}, Onset Acc: {val_onset_accuracy:.4f}, Offset Acc: {val_offset_accuracy:.4f}, "
              f"Vel Loss: {val_velocity_loss:.4f}, Time: {val_time:.2f}s")
>>>>>>> 6fcf193b
        
        # Save checkpoint if validation loss improved
        if val_loss < best_val_loss:
            best_val_loss = val_loss
            checkpoint_path = model_dir / f"checkpoint_epoch_{epoch+1}_loss_{val_loss:.4f}.pt"
            
            torch.save({
                'epoch': epoch + 1,
                'model_state_dict': model.state_dict(),
                'optimizer_state_dict': optimizer.state_dict(),
                'scheduler_state_dict': scheduler.state_dict(),
                'train_loss': train_loss,
                'val_loss': val_loss,
                'history': history,
                'args': vars(args)
            }, checkpoint_path)
            
            print(f"Saved checkpoint to {checkpoint_path}")
            
            # Save best model separately
            best_model_path = model_dir / "best_model.pt"
            torch.save(model.state_dict(), best_model_path)
            print(f"Saved best model to {best_model_path}")
        
        # Save latest model state
        latest_model_path = model_dir / "latest_model.pt"
        torch.save(model.state_dict(), latest_model_path)
        
        # Plot training curves (every 5 epochs)
        if (epoch + 1) % 5 == 0 or epoch == args.epochs - 1:
            plt.figure(figsize=(15, 10))
            
            # Plot combined loss
            plt.subplot(2, 2, 1)
            plt.plot(history['train_loss'], label='Train Loss')
            plt.plot(history['val_loss'], label='Validation Loss')
            plt.title('Total Loss')
            plt.legend()
            
            # Plot onset loss
            plt.subplot(2, 2, 2)
            plt.plot(history['train_onset_loss'], label='Train Onset Loss')
            plt.plot(history['val_onset_loss'], label='Validation Onset Loss')
            plt.title('Onset Loss')
            plt.legend()
            
            # Plot offset loss
            plt.subplot(2, 2, 3)
            plt.plot(history['train_offset_loss'], label='Train Offset Loss')
            plt.plot(history['val_offset_loss'], label='Validation Offset Loss')
            plt.title('Offset Loss')
            plt.legend()
            
            # Plot velocity loss
            plt.subplot(2, 2, 4)
            plt.plot(history['train_velocity_loss'], label='Train Velocity Loss')
            plt.plot(history['val_velocity_loss'], label='Validation Velocity Loss')
            plt.title('Velocity Loss')
            plt.legend()
            
            plt.tight_layout()
            plt.savefig(model_dir / f"training_curves_epoch_{epoch+1}.png")
            plt.close()
    
    # Save final model and training history
    final_model_path = model_dir / "final_model.pt"
    torch.save(model.state_dict(), final_model_path)
    
<<<<<<< HEAD
    history_path = model_dir / "training_history.pt"
    torch.save(history, history_path)
=======
    # Save hyperparameters
    with open(output_dir / "hyperparameters.json", 'w') as f:
        json.dump({
            'sample_rate': args.sample_rate,
            'fft_size': args.fft_size,
            'hop_length': args.hop_length,
            'cqt_bins': args.cqt_bins,
            'd_model': args.d_model,
            'nhead': args.nhead,
            'num_layers': args.num_layers,
            'dim_feedforward': args.dim_feedforward,
            'dropout': args.dropout,
            'sequence_length': args.sequence_length,
            'learning_rate': args.learning_rate,
            'weight_decay': args.weight_decay,
            'batch_size': args.batch_size,
            'epochs': args.epochs,
            'gradient_clip': args.gradient_clip,
            'best_val_loss': best_val_loss,
            'training_date': datetime.now().isoformat()
        }, f, indent=2)
>>>>>>> 6fcf193b
    
    print(f"\nTraining completed. Final model saved to {final_model_path}")

def main():
    parser = argparse.ArgumentParser(description='Train piano transcription model')
    
    # Data arguments
    parser.add_argument('--data-dir', type=str, default='data',
<<<<<<< HEAD
                        help='Directory containing prepared data')
    parser.add_argument('--model-dir', type=str, default='models/piano_transformer',
                        help='Directory to save model checkpoints')
=======
                      help='Path to data directory')
    parser.add_argument('--output-dir', type=str, default='models',
                      help='Path to output directory')
    parser.add_argument('--max-files', type=int, default=None,
                      help='Maximum number of files to use (for debugging)')
    
    # Audio parameters
    parser.add_argument('--sample-rate', type=int, default=16000, choices=[16000, 22050],
                      help='Audio sample rate')
    parser.add_argument('--fft-size', type=int, default=2048,
                      help='FFT window size')
    parser.add_argument('--hop-length', type=int, default=512,
                      help='Hop length for FFT')
    parser.add_argument('--cqt-bins', type=int, default=84,
                      help='Number of CQT bins')
>>>>>>> 6fcf193b
    
    # Model parameters
    parser.add_argument('--n-cqt-bins', type=int, default=88,
                        help='Number of CQT bins')
    parser.add_argument('--hidden-dim', type=int, default=256,
                        help='Hidden dimension of the model')
    parser.add_argument('--num-layers', type=int, default=6,
                        help='Number of transformer layers')
    parser.add_argument('--num-heads', type=int, default=8,
                        help='Number of attention heads')
    parser.add_argument('--dropout', type=float, default=0.1,
                        help='Dropout rate')
    
    # Training parameters
    parser.add_argument('--batch-size', type=int, default=16,
                        help='Batch size')
    parser.add_argument('--epochs', type=int, default=50,
                        help='Number of epochs')
    parser.add_argument('--lr', type=float, default=0.001,
                        help='Learning rate')
    parser.add_argument('--grad-clip', type=float, default=1.0,
                        help='Gradient clipping value')
    parser.add_argument('--segment-length', type=float, default=10.0,
                        help='Segment length in seconds for training')
    parser.add_argument('--sample-rate', type=int, default=16000,
                        help='Audio sample rate')
    parser.add_argument('--hop-length', type=int, default=512,
                        help='Hop length for feature extraction')
    parser.add_argument('--num-workers', type=int, default=4,
                        help='Number of worker processes for data loading')
    parser.add_argument('--cpu', action='store_true',
                        help='Force CPU training even if CUDA is available')
    
    # Loss weights
    parser.add_argument('--onset-weight', type=float, default=1.0,
                        help='Weight for onset loss')
    parser.add_argument('--offset-weight', type=float, default=0.5,
                        help='Weight for offset loss')
    parser.add_argument('--velocity-weight', type=float, default=0.3,
                        help='Weight for velocity loss')
    
    args = parser.parse_args()
    train_model(args)

if __name__ == "__main__":
    main() <|MERGE_RESOLUTION|>--- conflicted
+++ resolved
@@ -14,16 +14,13 @@
 import matplotlib.pyplot as plt
 from datetime import datetime
 
-<<<<<<< HEAD
 from piano_transformer import PianoTransformer, PianoTranscriptionDataset, collate_fn
-=======
-from piano_transformer import PianoTransformer, preprocess_audio
-import pretty_midi
->>>>>>> 6fcf193b
 
 class PianoDataset(Dataset):
     """Dataset for piano transcription"""
     
+    def __init__(self, data_dir, split='train', 
+                 sample_rate=16000, n_fft=2048, hop_length=512, n_cqt_bins=84,
     def __init__(self, data_dir, split='train', 
                  sample_rate=16000, n_fft=2048, hop_length=512, n_cqt_bins=84,
                  sequence_length=None, max_files=None):
@@ -36,6 +33,7 @@
             sample_rate: Sample rate
             n_fft: FFT window size
             hop_length: Hop length
+            n_cqt_bins: Number of CQT bins
             n_cqt_bins: Number of CQT bins
             sequence_length: Sequence length (if None, use full sequences)
             max_files: Maximum number of files to load (for debugging)
@@ -46,6 +44,7 @@
         self.n_fft = n_fft
         self.hop_length = hop_length
         self.n_cqt_bins = n_cqt_bins
+        self.n_cqt_bins = n_cqt_bins
         self.sequence_length = sequence_length
         
         # Get audio and MIDI paths
@@ -78,17 +77,21 @@
         pair = self.pairs[idx]
         
         # Process audio to extract CQT and onset/offset/velocity features
+        # Process audio to extract CQT and onset/offset/velocity features
         features, _ = preprocess_audio(
             pair['audio'], 
             sample_rate=self.sample_rate,
             n_fft=self.n_fft, 
             hop_length=self.hop_length,
             n_cqt_bins=self.n_cqt_bins
+            n_cqt_bins=self.n_cqt_bins
         )
         features = torch.tensor(features, dtype=torch.float32).T  # (time, features)
         
         # Extract piano roll with onset, offset and velocity information
+        # Extract piano roll with onset, offset and velocity information
         midi_data = pretty_midi.PrettyMIDI(str(pair['midi']))
+        piano_roll = self._extract_piano_roll_with_onsets_offsets_velocity(midi_data, features.shape[0])
         piano_roll = self._extract_piano_roll_with_onsets_offsets_velocity(midi_data, features.shape[0])
         
         # Apply sequence length if specified
@@ -103,6 +106,20 @@
         
         return features, piano_roll
     
+    def _extract_piano_roll_with_onsets_offsets_velocity(self, midi_data, length):
+        """
+        Extract piano roll with onset, offset, and velocity information
+        
+        Args:
+            midi_data: PrettyMIDI object
+            length: Desired length of the piano roll
+            
+        Returns:
+            piano_roll: Piano roll with shape (length, 88*3)
+                First 88 columns: Note onsets
+                Next 88 columns: Note offsets
+                Last 88 columns: Note velocities
+        """
     def _extract_piano_roll_with_onsets_offsets_velocity(self, midi_data, length):
         """
         Extract piano roll with onset, offset, and velocity information
@@ -131,6 +148,49 @@
         
         # Sort notes by start time
         notes.sort(key=lambda x: x.start)
+        # Create empty piano roll with 88*3 columns
+        piano_roll = np.zeros((length, 88 * 3), dtype=np.float32)
+        
+        # Get all piano notes
+        notes = []
+        for instrument in midi_data.instruments:
+            if not instrument.is_drum:  # Skip drum tracks
+                notes.extend(instrument.notes)
+        
+        # Sort notes by start time
+        notes.sort(key=lambda x: x.start)
+        
+        # Fill in onset, offset, and velocity information
+        for note in notes:
+            # Only consider notes in the 88-key piano range (21-108)
+            if not (21 <= note.pitch <= 108):
+                continue
+                
+            # Convert MIDI pitch to piano key index (0-87)
+            piano_key = note.pitch - 21
+            
+            # Convert start and end times to frame indices
+            start_frame = int(note.start / hop_time)
+            end_frame = int(note.end / hop_time)
+            
+            # Ensure frames are within bounds
+            if start_frame >= length or end_frame < 0:
+                continue
+                
+            start_frame = max(0, start_frame)
+            end_frame = min(length - 1, end_frame)
+            
+            # Mark onset frame
+            piano_roll[start_frame, piano_key] = 1.0  # Onset
+            
+            # Mark offset frame
+            if end_frame < length:
+                piano_roll[end_frame, piano_key + 88] = 1.0  # Offset
+            
+            # Fill in velocity for all active frames
+            # Normalize velocity to [0, 1]
+            normalized_velocity = note.velocity / 127.0
+            piano_roll[start_frame:end_frame+1, piano_key + 2*88] = normalized_velocity
         
         # Fill in onset, offset, and velocity information
         for note in notes:
@@ -176,17 +236,10 @@
     model_dir.mkdir(parents=True, exist_ok=True)
     
     # Create model
-<<<<<<< HEAD
-=======
-    print("Creating model...")
-    input_dim = args.cqt_bins + 3  # CQT bins + onset + offset + velocity features
-    
->>>>>>> 6fcf193b
     model = PianoTransformer(
         n_cqt_bins=args.n_cqt_bins,
         hidden_dim=args.hidden_dim,
         num_layers=args.num_layers,
-<<<<<<< HEAD
         num_heads=args.num_heads,
         dropout=args.dropout
     ).to(device)
@@ -212,50 +265,6 @@
         sample_rate=args.sample_rate,
         n_cqt_bins=args.n_cqt_bins,
         random_offset=False  # No random offsets for validation
-=======
-        dim_feedforward=args.dim_feedforward,
-        output_dim=88 * 3,  # 88 piano keys * 3 outputs (onset, offset, velocity)
-        dropout=args.dropout
-    ).to(device)
-    
-    # Define loss function and optimizer
-    # Use weighted BCE loss to balance the importance of onset, offset, and velocity prediction
-    criterion = nn.BCELoss()
-    
-    optimizer = optim.Adam(
-        model.parameters(), 
-        lr=args.learning_rate, 
-        weight_decay=args.weight_decay
-    )
-    scheduler = optim.lr_scheduler.ReduceLROnPlateau(
-        optimizer, 
-        mode='min', 
-        factor=0.5, 
-        patience=3, 
-        verbose=True
-    )
-    
-    # Create datasets and dataloaders
-    train_dataset = PianoDataset(
-        args.data_dir, 
-        split='train',
-        sample_rate=args.sample_rate,
-        n_fft=args.fft_size,
-        hop_length=args.hop_length,
-        n_cqt_bins=args.cqt_bins,
-        sequence_length=args.sequence_length,
-        max_files=args.max_files
-    )
-    
-    val_dataset = PianoDataset(
-        args.data_dir, 
-        split='val',
-        sample_rate=args.sample_rate,
-        n_fft=args.fft_size,
-        hop_length=args.hop_length,
-        n_cqt_bins=args.cqt_bins,
-        max_files=args.max_files
->>>>>>> 6fcf193b
     )
     
     # Create dataloaders
@@ -310,47 +319,22 @@
         
         # Training
         model.train()
-<<<<<<< HEAD
         train_losses = []
         train_onset_losses = []
         train_offset_losses = []
         train_velocity_losses = []
-=======
-        train_loss = 0.0
-        train_onset_accuracy = 0.0
-        train_offset_accuracy = 0.0
-        train_velocity_loss = 0.0
-        start_time = time.time()
->>>>>>> 6fcf193b
         
         for batch in tqdm(train_loader, desc="Training"):
             audio_features, target_onsets, target_offsets, target_velocities = [x.to(device) for x in batch]
             
             # Forward pass
-<<<<<<< HEAD
             pred_onsets, pred_offsets, pred_velocities = model(audio_features)
-=======
-            outputs = model(features)
-            
-            # Split outputs and targets for separate metrics
-            onset_output = outputs[:, :, :88]
-            offset_output = outputs[:, :, 88:176]
-            velocity_output = outputs[:, :, 176:264]
-            
-            onset_target = targets[:, :, :88]
-            offset_target = targets[:, :, 88:176]
-            velocity_target = targets[:, :, 176:264]
-            
-            # Calculate loss
-            loss = criterion(outputs, targets)
->>>>>>> 6fcf193b
             
             # Calculate losses
             onset_loss = onset_loss_fn(pred_onsets, target_onsets)
             offset_loss = offset_loss_fn(pred_offsets, target_offsets)
             velocity_loss = velocity_loss_fn(pred_velocities * target_onsets, target_velocities * target_onsets)
             
-<<<<<<< HEAD
             # Combined loss (weighted sum)
             loss = args.onset_weight * onset_loss + args.offset_weight * offset_loss + args.velocity_weight * velocity_loss
             
@@ -360,25 +344,6 @@
             
             # Gradient clipping
             torch.nn.utils.clip_grad_norm_(model.parameters(), args.grad_clip)
-=======
-            # Calculate accuracies
-            onset_accuracy = ((onset_output > 0.5) == (onset_target > 0.5)).float().mean().item()
-            offset_accuracy = ((offset_output > 0.5) == (offset_target > 0.5)).float().mean().item()
-            velocity_loss_val = nn.MSELoss()(velocity_output, velocity_target).item()
-            
-            # Update statistics
-            train_loss += loss.item()
-            train_onset_accuracy += onset_accuracy
-            train_offset_accuracy += offset_accuracy
-            train_velocity_loss += velocity_loss_val
-            
-            # Update progress bar
-            progress_bar.set_postfix({
-                'loss': loss.item(),
-                'onset_acc': onset_accuracy,
-                'offset_acc': offset_accuracy
-            })
->>>>>>> 6fcf193b
             
             optimizer.step()
             
@@ -388,7 +353,6 @@
             train_offset_losses.append(offset_loss.item())
             train_velocity_losses.append(velocity_loss.item())
         
-<<<<<<< HEAD
         train_loss = np.mean(train_losses)
         train_onset_loss = np.mean(train_onset_losses)
         train_offset_loss = np.mean(train_offset_losses)
@@ -400,30 +364,12 @@
         val_onset_losses = []
         val_offset_losses = []
         val_velocity_losses = []
-=======
-        # Calculate average training statistics
-        train_loss /= len(train_loader)
-        train_onset_accuracy /= len(train_loader)
-        train_offset_accuracy /= len(train_loader)
-        train_velocity_loss /= len(train_loader)
-        train_time = time.time() - start_time
-        train_losses.append(train_loss)
-        
-        # Validation
-        model.eval()
-        val_loss = 0.0
-        val_onset_accuracy = 0.0
-        val_offset_accuracy = 0.0
-        val_velocity_loss = 0.0
-        start_time = time.time()
->>>>>>> 6fcf193b
         
         with torch.no_grad():
             for batch in tqdm(val_loader, desc="Validation"):
                 audio_features, target_onsets, target_offsets, target_velocities = [x.to(device) for x in batch]
                 
                 # Forward pass
-<<<<<<< HEAD
                 pred_onsets, pred_offsets, pred_velocities = model(audio_features)
                 
                 # Calculate losses
@@ -433,32 +379,6 @@
                 
                 # Combined loss
                 loss = args.onset_weight * onset_loss + args.offset_weight * offset_loss + args.velocity_weight * velocity_loss
-=======
-                outputs = model(features)
-                
-                # Calculate loss
-                loss = criterion(outputs, targets)
-                
-                # Split outputs and targets for separate metrics
-                onset_output = outputs[:, :, :88]
-                offset_output = outputs[:, :, 88:176]
-                velocity_output = outputs[:, :, 176:264]
-                
-                onset_target = targets[:, :, :88]
-                offset_target = targets[:, :, 88:176]
-                velocity_target = targets[:, :, 176:264]
-                
-                # Calculate accuracies
-                onset_accuracy = ((onset_output > 0.5) == (onset_target > 0.5)).float().mean().item()
-                offset_accuracy = ((offset_output > 0.5) == (offset_target > 0.5)).float().mean().item()
-                velocity_loss_val = nn.MSELoss()(velocity_output, velocity_target).item()
-                
-                # Update statistics
-                val_loss += loss.item()
-                val_onset_accuracy += onset_accuracy
-                val_offset_accuracy += offset_accuracy
-                val_velocity_loss += velocity_loss_val
->>>>>>> 6fcf193b
                 
                 # Record losses
                 val_losses.append(loss.item())
@@ -466,20 +386,10 @@
                 val_offset_losses.append(offset_loss.item())
                 val_velocity_losses.append(velocity_loss.item())
         
-<<<<<<< HEAD
         val_loss = np.mean(val_losses)
         val_onset_loss = np.mean(val_onset_losses)
         val_offset_loss = np.mean(val_offset_losses)
         val_velocity_loss = np.mean(val_velocity_losses)
-=======
-        # Calculate average validation statistics
-        val_loss /= len(val_loader)
-        val_onset_accuracy /= len(val_loader)
-        val_offset_accuracy /= len(val_loader)
-        val_velocity_loss /= len(val_loader)
-        val_time = time.time() - start_time
-        val_losses.append(val_loss)
->>>>>>> 6fcf193b
         
         # Update learning rate scheduler
         scheduler.step(val_loss)
@@ -496,19 +406,10 @@
         history['val_velocity_loss'].append(val_velocity_loss)
         history['lr'].append(current_lr)
         
-<<<<<<< HEAD
         # Print progress
         print(f"Train Loss: {train_loss:.4f} (Onset: {train_onset_loss:.4f}, Offset: {train_offset_loss:.4f}, Velocity: {train_velocity_loss:.4f})")
         print(f"Val Loss: {val_loss:.4f} (Onset: {val_onset_loss:.4f}, Offset: {val_offset_loss:.4f}, Velocity: {val_velocity_loss:.4f})")
         print(f"Learning Rate: {current_lr}")
-=======
-        # Print epoch statistics
-        print(f"Epoch {epoch+1}/{args.epochs} - "
-              f"Train Loss: {train_loss:.4f}, Onset Acc: {train_onset_accuracy:.4f}, Offset Acc: {train_offset_accuracy:.4f}, "
-              f"Vel Loss: {train_velocity_loss:.4f}, Time: {train_time:.2f}s - "
-              f"Val Loss: {val_loss:.4f}, Onset Acc: {val_onset_accuracy:.4f}, Offset Acc: {val_offset_accuracy:.4f}, "
-              f"Vel Loss: {val_velocity_loss:.4f}, Time: {val_time:.2f}s")
->>>>>>> 6fcf193b
         
         # Save checkpoint if validation loss improved
         if val_loss < best_val_loss:
@@ -577,32 +478,8 @@
     final_model_path = model_dir / "final_model.pt"
     torch.save(model.state_dict(), final_model_path)
     
-<<<<<<< HEAD
     history_path = model_dir / "training_history.pt"
     torch.save(history, history_path)
-=======
-    # Save hyperparameters
-    with open(output_dir / "hyperparameters.json", 'w') as f:
-        json.dump({
-            'sample_rate': args.sample_rate,
-            'fft_size': args.fft_size,
-            'hop_length': args.hop_length,
-            'cqt_bins': args.cqt_bins,
-            'd_model': args.d_model,
-            'nhead': args.nhead,
-            'num_layers': args.num_layers,
-            'dim_feedforward': args.dim_feedforward,
-            'dropout': args.dropout,
-            'sequence_length': args.sequence_length,
-            'learning_rate': args.learning_rate,
-            'weight_decay': args.weight_decay,
-            'batch_size': args.batch_size,
-            'epochs': args.epochs,
-            'gradient_clip': args.gradient_clip,
-            'best_val_loss': best_val_loss,
-            'training_date': datetime.now().isoformat()
-        }, f, indent=2)
->>>>>>> 6fcf193b
     
     print(f"\nTraining completed. Final model saved to {final_model_path}")
 
@@ -611,27 +488,9 @@
     
     # Data arguments
     parser.add_argument('--data-dir', type=str, default='data',
-<<<<<<< HEAD
                         help='Directory containing prepared data')
     parser.add_argument('--model-dir', type=str, default='models/piano_transformer',
                         help='Directory to save model checkpoints')
-=======
-                      help='Path to data directory')
-    parser.add_argument('--output-dir', type=str, default='models',
-                      help='Path to output directory')
-    parser.add_argument('--max-files', type=int, default=None,
-                      help='Maximum number of files to use (for debugging)')
-    
-    # Audio parameters
-    parser.add_argument('--sample-rate', type=int, default=16000, choices=[16000, 22050],
-                      help='Audio sample rate')
-    parser.add_argument('--fft-size', type=int, default=2048,
-                      help='FFT window size')
-    parser.add_argument('--hop-length', type=int, default=512,
-                      help='Hop length for FFT')
-    parser.add_argument('--cqt-bins', type=int, default=84,
-                      help='Number of CQT bins')
->>>>>>> 6fcf193b
     
     # Model parameters
     parser.add_argument('--n-cqt-bins', type=int, default=88,
